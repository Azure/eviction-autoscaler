package controllers

import (
	"context"
	"fmt"
	"strconv"

	myappsv1 "github.com/azure/eviction-autoscaler/api/v1"
<<<<<<< HEAD
	"github.com/azure/eviction-autoscaler/internal/metrics"
=======
	"github.com/samber/lo"
>>>>>>> eb64f901
	v1 "k8s.io/api/apps/v1"
	policyv1 "k8s.io/api/policy/v1"
	metav1 "k8s.io/apimachinery/pkg/apis/meta/v1"
	"k8s.io/apimachinery/pkg/labels"
	"k8s.io/apimachinery/pkg/runtime"
	"k8s.io/apimachinery/pkg/types"
	"k8s.io/apimachinery/pkg/util/intstr"
	"k8s.io/client-go/tools/record"
	ctrl "sigs.k8s.io/controller-runtime"
	"sigs.k8s.io/controller-runtime/pkg/client"
	"sigs.k8s.io/controller-runtime/pkg/event"
	"sigs.k8s.io/controller-runtime/pkg/log"
	"sigs.k8s.io/controller-runtime/pkg/predicate"
	"sigs.k8s.io/controller-runtime/pkg/reconcile"
)

// DeploymentToPDBReconciler reconciles a Deployment object and ensures an associated PDB is created and deleted
type DeploymentToPDBReconciler struct {
	client.Client
	Scheme   *runtime.Scheme
	Recorder record.EventRecorder
}

// +kubebuilder:rbac:groups=apps,resources=deployments,verbs=get;list;update;watch

// Reconcile watches for Deployment changes (created, updated, deleted) and creates or deletes the associated PDB.
// creates pdb with minAvailable to be same as replicas for any deployment
func (r *DeploymentToPDBReconciler) Reconcile(ctx context.Context, req ctrl.Request) (ctrl.Result, error) {
	// Fetch the Deployment instance
	var deployment v1.Deployment
	if err := r.Get(ctx, req.NamespacedName, &deployment); err != nil {
		// todo: decrement? DeploymentGauge when deployment not found
		// was deployment ever tracked? permanent vs temporary not found?
		return reconcile.Result{}, client.IgnoreNotFound(err)
	}
<<<<<<< HEAD
	log.Info("Found: ", "deployment", deployment.Name, "namespace", deployment.Namespace)

	// check if deployment is being deleted:
	if !deployment.DeletionTimestamp.IsZero() {
		// Deployment is being deleted
		metrics.DeploymentGauge.WithLabelValues(deployment.Namespace, metrics.CanCreatePDBStr).Dec()
		return reconcile.Result{}, nil
	}

	// If the Deployment is created, ensure a PDB exists
	return r.handleDeploymentReconcile(ctx, &deployment)
}

// handleDeploymentReconcile creates a PodDisruptionBudget when a Deployment is created or updated.
func (r *DeploymentToPDBReconciler) handleDeploymentReconcile(ctx context.Context, deployment *v1.Deployment) (reconcile.Result, error) {
=======
>>>>>>> eb64f901
	log := log.FromContext(ctx)

	// Increment deployment count for metrics
	metrics.DeploymentGauge.WithLabelValues(deployment.Namespace, metrics.CanCreatePDBStr).Inc()

	// Check if PDB already exists for this Deployment
	var pdbList policyv1.PodDisruptionBudgetList
	err := r.List(ctx, &pdbList, &client.ListOptions{
		Namespace: deployment.Namespace,
	})
	if err != nil {
		return ctrl.Result{}, err
	}
	for _, pdb := range pdbList.Items {
		selector, err := metav1.LabelSelectorAsSelector(pdb.Spec.Selector)
		if err != nil {
			return ctrl.Result{}, fmt.Errorf("error converting label selector: %w", err)
		}

		if selector.Matches(labels.Set(deployment.Spec.Template.Labels)) {
			// PDB already exists, nothing to do
<<<<<<< HEAD
			// Note: PDB metrics are tracked by PDB controller, not here
			log.Info("PodDisruptionBudget already exists", "namespace", pdb.Namespace, "name", pdb.Name)
=======
>>>>>>> eb64f901
			EvictionAutoScaler := &myappsv1.EvictionAutoScaler{}
			err := r.Get(ctx, types.NamespacedName{Name: pdb.Name, Namespace: pdb.Namespace}, EvictionAutoScaler)
			if err != nil {
				//TODO don't ignore not found. Retry and fix unittest DeploymentToPDBReconciler when a deployment is created [It] should not create a PodDisruptionBudget if one already matches
				return reconcile.Result{}, client.IgnoreNotFound(err)
			}
			// if pdb exists get EvictionAutoScaler --> compare targetGeneration field for deployment if both not same deployment was not changed by pdb watcher
			// update pdb minReplicas to current deployment replicas
			return reconcile.Result{}, r.updateMinAvailableAsNecessary(ctx, &deployment, EvictionAutoScaler, pdb)
		}
	}

	//variables
	controller := true
	blockOwnerDeletion := true

	// Create a new PDB for the Deployment
	pdb := &policyv1.PodDisruptionBudget{
		ObjectMeta: metav1.ObjectMeta{
			Name:      r.generatePDBName(deployment.Name),
			Namespace: deployment.Namespace,
			Annotations: map[string]string{
				"createdBy": "DeploymentToPDBController",
				"target":    deployment.Name,
			},
			OwnerReferences: []metav1.OwnerReference{
				{
					APIVersion:         "apps/v1",
					Kind:               "Deployment",
					Name:               deployment.Name,
					UID:                deployment.UID,
					Controller:         &controller,         // Mark as managed by this controller
					BlockOwnerDeletion: &blockOwnerDeletion, // Prevent deletion of the PDB until the deployment is deleted
				},
			},
		},
		Spec: policyv1.PodDisruptionBudgetSpec{
			MinAvailable: &intstr.IntOrString{IntVal: *deployment.Spec.Replicas},
			Selector:     &metav1.LabelSelector{MatchLabels: deployment.Spec.Selector.MatchLabels},
		},
	}

	if err := r.Create(ctx, pdb); err != nil {
		return reconcile.Result{}, err
	}

	// Track PDB creation event
	metrics.PDBCreationCounter.WithLabelValues(deployment.Namespace, deployment.Name).Inc()

	log.Info("Created PodDisruptionBudget", "namespace", pdb.Namespace, "name", pdb.Name)
	return reconcile.Result{}, nil
}

func (r *DeploymentToPDBReconciler) updateMinAvailableAsNecessary(ctx context.Context,
	deployment *v1.Deployment, EvictionAutoScaler *myappsv1.EvictionAutoScaler, pdb policyv1.PodDisruptionBudget) error {
	logger := log.FromContext(ctx)
	if EvictionAutoScaler.Status.TargetGeneration != deployment.GetGeneration() {
		//EvictionAutoScaler can fail between updating deployment and EvictionAutoScaler targetGeneration;
		//hence we need to rely on checking if annotation exists and compare with deployment.Spec.Replicas
		// no surge happened but customer already increased deployment replicas, then annotation would not exist
		if surgeReplicas, scaleUpAnnotationExists := deployment.Annotations[EvictionSurgeReplicasAnnotationKey]; scaleUpAnnotationExists {
			newReplicas, err := strconv.Atoi(surgeReplicas)
			if err != nil {
				logger.Error(err, "unable to parse surge replicas from annotation NOT updating",
					"namespace", deployment.Namespace, "name", deployment.Name, "replicas", surgeReplicas)
				return err
			}

			if int32(newReplicas) == *deployment.Spec.Replicas {
				return nil
			}
		}
		//someone else changed deployment num of replicas
		pdb.Spec.MinAvailable = &intstr.IntOrString{IntVal: *deployment.Spec.Replicas}
		err := r.Update(ctx, &pdb)
		if err != nil {
			logger.Error(err, "unable to update pdb minAvailable to deployment replicas ",
				"namespace", pdb.Namespace, "name", pdb.Name, "replicas", *deployment.Spec.Replicas)
			return err
		}
		logger.Info("Successfully updated pdb minAvailable to deployment replicas ",
			"namespace", pdb.Namespace, "name", pdb.Name, "replicas", *deployment.Spec.Replicas)
	}
	return nil
}

func (r *DeploymentToPDBReconciler) generatePDBName(deploymentName string) string {
	return deploymentName
}

// SetupWithManager sets up the controller with the Manager.
func (r *DeploymentToPDBReconciler) SetupWithManager(mgr ctrl.Manager) error {
	logger := mgr.GetLogger()
	// Set up the controller to watch Deployments and trigger the reconcile function
	// when controller restarts everything is seen as a create event
	return ctrl.NewControllerManagedBy(mgr).
		For(&v1.Deployment{}).
		WithEventFilter(predicate.Funcs{
			UpdateFunc: func(e event.UpdateEvent) bool {
				if oldDeployment, ok := e.ObjectOld.(*v1.Deployment); ok {
					newDeployment := e.ObjectNew.(*v1.Deployment)
					if lo.FromPtr(oldDeployment.Spec.Replicas) != lo.FromPtr(newDeployment.Spec.Replicas) {
						//Update event detected, num of replicas changed	{"newReplicas": 2, "oldReplicas": 2}
						logger.Info("Update event detected, num of replicas changed", "newReplicas", lo.FromPtr(newDeployment.Spec.Replicas), "oldReplicas", lo.FromPtr(oldDeployment.Spec.Replicas))
						return true
					}
				}
				return false
			},
		}).
		Owns(&policyv1.PodDisruptionBudget{}). // Watch PDBs for ownership
		Complete(r)
}<|MERGE_RESOLUTION|>--- conflicted
+++ resolved
@@ -6,11 +6,8 @@
 	"strconv"
 
 	myappsv1 "github.com/azure/eviction-autoscaler/api/v1"
-<<<<<<< HEAD
 	"github.com/azure/eviction-autoscaler/internal/metrics"
-=======
 	"github.com/samber/lo"
->>>>>>> eb64f901
 	v1 "k8s.io/api/apps/v1"
 	policyv1 "k8s.io/api/policy/v1"
 	metav1 "k8s.io/apimachinery/pkg/apis/meta/v1"
@@ -46,8 +43,7 @@
 		// was deployment ever tracked? permanent vs temporary not found?
 		return reconcile.Result{}, client.IgnoreNotFound(err)
 	}
-<<<<<<< HEAD
-	log.Info("Found: ", "deployment", deployment.Name, "namespace", deployment.Namespace)
+	log := log.FromContext(ctx)
 
 	// check if deployment is being deleted:
 	if !deployment.DeletionTimestamp.IsZero() {
@@ -55,16 +51,6 @@
 		metrics.DeploymentGauge.WithLabelValues(deployment.Namespace, metrics.CanCreatePDBStr).Dec()
 		return reconcile.Result{}, nil
 	}
-
-	// If the Deployment is created, ensure a PDB exists
-	return r.handleDeploymentReconcile(ctx, &deployment)
-}
-
-// handleDeploymentReconcile creates a PodDisruptionBudget when a Deployment is created or updated.
-func (r *DeploymentToPDBReconciler) handleDeploymentReconcile(ctx context.Context, deployment *v1.Deployment) (reconcile.Result, error) {
-=======
->>>>>>> eb64f901
-	log := log.FromContext(ctx)
 
 	// Increment deployment count for metrics
 	metrics.DeploymentGauge.WithLabelValues(deployment.Namespace, metrics.CanCreatePDBStr).Inc()
@@ -85,11 +71,6 @@
 
 		if selector.Matches(labels.Set(deployment.Spec.Template.Labels)) {
 			// PDB already exists, nothing to do
-<<<<<<< HEAD
-			// Note: PDB metrics are tracked by PDB controller, not here
-			log.Info("PodDisruptionBudget already exists", "namespace", pdb.Namespace, "name", pdb.Name)
-=======
->>>>>>> eb64f901
 			EvictionAutoScaler := &myappsv1.EvictionAutoScaler{}
 			err := r.Get(ctx, types.NamespacedName{Name: pdb.Name, Namespace: pdb.Namespace}, EvictionAutoScaler)
 			if err != nil {
