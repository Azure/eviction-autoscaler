#!/usr/bin/env bash
set -euo pipefail

SCRIPT_DIR="$(cd -- "$(dirname -- "${BASH_SOURCE[0]}")" &>/dev/null && pwd)"
source "${SCRIPT_DIR}/common.sh"

commit_sha="$(git rev-parse HEAD)"

<<<<<<< HEAD
RELEASE_ACR="${RELEASE_ACR:-aksmcrimagescommon}"
RELEASE_ACR_FQDN="${RELEASE_ACR}.azurecr.io"
IMAGE_REPO="${RELEASE_ACR_FQDN}/public/aks/eviction-autoscaler"
repo_path="public/aks/eviction-autoscaler/cmd"  # adjust if your ko publish path changes

# List all tags, filter for semver, sort, and get the latest
latest_tag=$(az acr repository show-tags -n "$RELEASE_ACR" --repository "$repo_path" -o tsv | \
  grep -E '^[0-9]+\.[0-9]+\.[0-9]+$' | sort -V | tail -n 1)

if [[ -z "$latest_tag" ]]; then
  base_version="0.1.0"
else
  base_version="$latest_tag"
=======
base_version="0.1"
commit_count=$(git rev-list --count HEAD)
version="${base_version}.${commit_count}"

# Create a tag for the latest commit if it doesn't already have one
if ! git describe --tags --exact-match "$version" >/dev/null 2>&1; then
  git tag "$version"
  git push origin "$version"
  echo "Tagged latest commit as $version"
>>>>>>> 66129a65
fi

# Increment patch version
IFS='.' read -r major minor patch <<< "$base_version"
patch=$((patch + 1))
version="${major}.${minor}.${patch}"

echo "Releasing eviction-autoscaler"
echo "Latest tag: $latest_tag"
echo "New version: $version"
echo "Commit: $commit_sha"
echo "ACR: $RELEASE_ACR"

epoch_ts="$(git_epoch)"
build_dt="$(build_date "$epoch_ts")"

echo "Building and publishing controller image with ko..."
IMG=$(KO_DOCKER_REPO="$IMAGE_REPO" ko publish -B --sbom none -t "$version" ./cmd)
echo "Image pushed: $IMG"

trivy_scan "$IMG"

img_repo="$(echo "$IMG" | cut -d '@' -f 1)"
img_digest="$(echo "$IMG" | cut -d '@' -f 2)"
img_path="$(echo "$img_repo" | cut -d "/" -f 2-)"
<<<<<<< HEAD
img_tag="$(echo "$IMG" | cut -d '@' -f 1 | cut -d ':' -f 2 -s)"
=======
>>>>>>> 66129a65

echo "Updating Helm chart values..."
inject_mcr_image "helm/eviction-autoscaler" "$version"

echo "Packaging Helm chart..."
helm dependency update helm/eviction-autoscaler
helm lint helm/eviction-autoscaler
helm package helm/eviction-autoscaler --version "$version" --app-version "$version"

chart_pkg="eviction-autoscaler-$version.tgz"
helm push "$chart_pkg" "oci://$IMAGE_REPO/helm"

# Optional: wait a few seconds for ACR to register the new manifest
sleep 5
<<<<<<< HEAD

# Get digest and sign the chart
chart_ref="${IMAGE_REPO}/helm/eviction-autoscaler:${version}"
chart_digest=$(crane digest "$chart_ref")
echo "Chart pushed: ${chart_ref}@${chart_digest}"
echo "Signing chart..."
cosign sign "${IMAGE_REPO}/helm/eviction-autoscaler@${chart_digest}" --yes

=======

# Get digest and sign the chart
chart_ref="${IMAGE_REPO}/helm/eviction-autoscaler:${version}"
chart_digest=$(crane digest "$chart_ref")
echo "Chart pushed: ${chart_ref}@${chart_digest}"
echo "Signing chart..."
cosign sign "${IMAGE_REPO}/helm/eviction-autoscaler@${chart_digest}" --yes

>>>>>>> 66129a65
rm -f "$chart_pkg"

lock_image "$RELEASE_ACR" "$img_path"
echo "Release complete: $version"<|MERGE_RESOLUTION|>--- conflicted
+++ resolved
@@ -6,7 +6,6 @@
 
 commit_sha="$(git rev-parse HEAD)"
 
-<<<<<<< HEAD
 RELEASE_ACR="${RELEASE_ACR:-aksmcrimagescommon}"
 RELEASE_ACR_FQDN="${RELEASE_ACR}.azurecr.io"
 IMAGE_REPO="${RELEASE_ACR_FQDN}/public/aks/eviction-autoscaler"
@@ -20,17 +19,6 @@
   base_version="0.1.0"
 else
   base_version="$latest_tag"
-=======
-base_version="0.1"
-commit_count=$(git rev-list --count HEAD)
-version="${base_version}.${commit_count}"
-
-# Create a tag for the latest commit if it doesn't already have one
-if ! git describe --tags --exact-match "$version" >/dev/null 2>&1; then
-  git tag "$version"
-  git push origin "$version"
-  echo "Tagged latest commit as $version"
->>>>>>> 66129a65
 fi
 
 # Increment patch version
@@ -56,10 +44,6 @@
 img_repo="$(echo "$IMG" | cut -d '@' -f 1)"
 img_digest="$(echo "$IMG" | cut -d '@' -f 2)"
 img_path="$(echo "$img_repo" | cut -d "/" -f 2-)"
-<<<<<<< HEAD
-img_tag="$(echo "$IMG" | cut -d '@' -f 1 | cut -d ':' -f 2 -s)"
-=======
->>>>>>> 66129a65
 
 echo "Updating Helm chart values..."
 inject_mcr_image "helm/eviction-autoscaler" "$version"
@@ -74,7 +58,6 @@
 
 # Optional: wait a few seconds for ACR to register the new manifest
 sleep 5
-<<<<<<< HEAD
 
 # Get digest and sign the chart
 chart_ref="${IMAGE_REPO}/helm/eviction-autoscaler:${version}"
@@ -83,16 +66,6 @@
 echo "Signing chart..."
 cosign sign "${IMAGE_REPO}/helm/eviction-autoscaler@${chart_digest}" --yes
 
-=======
-
-# Get digest and sign the chart
-chart_ref="${IMAGE_REPO}/helm/eviction-autoscaler:${version}"
-chart_digest=$(crane digest "$chart_ref")
-echo "Chart pushed: ${chart_ref}@${chart_digest}"
-echo "Signing chart..."
-cosign sign "${IMAGE_REPO}/helm/eviction-autoscaler@${chart_digest}" --yes
-
->>>>>>> 66129a65
 rm -f "$chart_pkg"
 
 lock_image "$RELEASE_ACR" "$img_path"
