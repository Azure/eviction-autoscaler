package controllers

import (
	"context"
	"fmt"
	"os"
	"strconv"
	"strings"

	myappsv1 "github.com/azure/eviction-autoscaler/api/v1"
	"github.com/azure/eviction-autoscaler/internal/metrics"
	"github.com/go-logr/logr"
	"github.com/samber/lo"
	v1 "k8s.io/api/apps/v1"
	corev1 "k8s.io/api/core/v1"
	policyv1 "k8s.io/api/policy/v1"
	metav1 "k8s.io/apimachinery/pkg/apis/meta/v1"
	"k8s.io/apimachinery/pkg/labels"
	"k8s.io/apimachinery/pkg/runtime"
	"k8s.io/apimachinery/pkg/types"
	"k8s.io/apimachinery/pkg/util/intstr"
	"k8s.io/client-go/tools/record"
	ctrl "sigs.k8s.io/controller-runtime"
	"sigs.k8s.io/controller-runtime/pkg/client"
	"sigs.k8s.io/controller-runtime/pkg/event"
	"sigs.k8s.io/controller-runtime/pkg/log"
	"sigs.k8s.io/controller-runtime/pkg/predicate"
	"sigs.k8s.io/controller-runtime/pkg/reconcile"
)

<<<<<<< HEAD
const (
	PDBCreateAnnotationKey   = "eviction-autoscaler.azure.com/pdb-create"
	PDBCreateAnnotationValue = "false"
)
=======
const PDBCreateAnnotationKey = "eviction-autoscaler.azure.com/pdb-create"
const PDBCreateAnnotationFalse = "false"
>>>>>>> 60900194

// DeploymentToPDBReconciler reconciles a Deployment object and ensures an associated PDB is created and deleted
type DeploymentToPDBReconciler struct {
	client.Client
	Scheme   *runtime.Scheme
	Recorder record.EventRecorder
}

// +kubebuilder:rbac:groups=apps,resources=deployments,verbs=get;list;update;watch

// Reconcile watches for Deployment changes (created, updated, deleted) and creates or deletes the associated PDB.
// creates pdb with minAvailable to be same as replicas for any deployment
func (r *DeploymentToPDBReconciler) Reconcile(ctx context.Context, req ctrl.Request) (ctrl.Result, error) {
	// Fetch the Deployment instance
	var deployment v1.Deployment
	if err := r.Get(ctx, req.NamespacedName, &deployment); err != nil {
		// todo: decrement? DeploymentGauge when deployment not found
		// was deployment ever tracked? permanent vs temporary not found?
		return reconcile.Result{}, err
	}

	// check if deployment is being deleted:
	// if !deployment.DeletionTimestamp.IsZero() {
	// Deployment is being deleted
	//metrics.DeploymentGauge.WithLabelValues(deployment.Namespace, metrics.CanCreatePDBStr).Dec()
	//return reconcile.Result{}, nil
	//}

	log := log.FromContext(ctx)

	// Increment deployment count for metrics
	metrics.DeploymentGauge.WithLabelValues(deployment.Namespace, metrics.CanCreatePDBStr).Inc()

	// Check PDB_CREATE env variable
	pdbCreate := strings.ToLower(os.Getenv("PDB_CREATE"))
	if pdbCreate != "true" {
		// Skip PDB creation if not explicitly enabled
		return reconcile.Result{}, nil
	}

	// Check for pdb-create annotation on deployment
	if val, ok := deployment.Annotations[PDBCreateAnnotationKey]; ok && strings.ToLower(val) == PDBCreateAnnotationValue {
		return reconcile.Result{}, nil
	}

	// Fetch the Namespace object
	var namespaceObj corev1.Namespace
	if err := r.Get(ctx, types.NamespacedName{Name: deployment.Namespace}, &namespaceObj); err == nil {
		if val, ok := namespaceObj.Annotations[PDBCreateAnnotationKey]; ok && strings.ToLower(val) == PDBCreateAnnotationValue {
			return reconcile.Result{}, nil
		}
	}

	// Check if PDB already exists for this Deployment
	var pdbList policyv1.PodDisruptionBudgetList
	err := r.List(ctx, &pdbList, &client.ListOptions{
		Namespace: deployment.Namespace,
	})
	if err != nil {
		return ctrl.Result{}, err
	}
	for _, pdb := range pdbList.Items {
		selector, err := metav1.LabelSelectorAsSelector(pdb.Spec.Selector)
		if err != nil {
			return ctrl.Result{}, fmt.Errorf("error converting label selector: %w", err)
		}

		if selector.Matches(labels.Set(deployment.Spec.Template.Labels)) {
			// PDB already exists, nothing to do
			EvictionAutoScaler := &myappsv1.EvictionAutoScaler{}
			err := r.Get(ctx, types.NamespacedName{Name: pdb.Name, Namespace: pdb.Namespace}, EvictionAutoScaler)
			if err != nil {
				//TODO don't ignore not found. Retry and fix unittest DeploymentToPDBReconciler when a deployment is created [It] should not create a PodDisruptionBudget if one already matches
				return reconcile.Result{}, client.IgnoreNotFound(err)
			}
			// if pdb exists get EvictionAutoScaler --> compare targetGeneration field for deployment if both not same deployment was not changed by pdb watcher
			// update pdb minReplicas to current deployment replicas
			return reconcile.Result{}, r.updateMinAvailableAsNecessary(ctx, &deployment, EvictionAutoScaler, pdb)
		}
	}

<<<<<<< HEAD
=======
	// Check PDB_CREATE env variable
	pdbCreate := strings.ToLower(os.Getenv("PDB_CREATE"))
	if pdbCreate != "true" {
		// Skip PDB creation if not explicitly enabled
		return reconcile.Result{}, nil
	}

	// Check for pdb-create annotation on deployment
	if val, ok := deployment.Annotations[PDBCreateAnnotationKey]; ok && strings.ToLower(val) == PDBCreateAnnotationFalse {
		return reconcile.Result{}, nil
	}

	// Fetch the Namespace object
	var namespaceObj corev1.Namespace
	if err := r.Get(ctx, types.NamespacedName{Name: deployment.Namespace}, &namespaceObj); err == nil {
		if val, ok := namespaceObj.Annotations[PDBCreateAnnotationKey]; ok && strings.ToLower(val) == PDBCreateAnnotationFalse {
			return reconcile.Result{}, nil
		}
	}

>>>>>>> 60900194
	//variables
	controller := true
	blockOwnerDeletion := true

	// Create a new PDB for the Deployment
	pdb := &policyv1.PodDisruptionBudget{
		ObjectMeta: metav1.ObjectMeta{
			Name:      r.generatePDBName(deployment.Name),
			Namespace: deployment.Namespace,
			Annotations: map[string]string{
				"createdBy": "DeploymentToPDBController",
				"target":    deployment.Name,
			},
			OwnerReferences: []metav1.OwnerReference{
				{
					APIVersion:         "apps/v1",
					Kind:               "Deployment",
					Name:               deployment.Name,
					UID:                deployment.UID,
					Controller:         &controller,         // Mark as managed by this controller
					BlockOwnerDeletion: &blockOwnerDeletion, // Prevent deletion of the PDB until the deployment is deleted
				},
			},
		},
		Spec: policyv1.PodDisruptionBudgetSpec{
			MinAvailable: &intstr.IntOrString{IntVal: *deployment.Spec.Replicas},
			Selector:     &metav1.LabelSelector{MatchLabels: deployment.Spec.Selector.MatchLabels},
		},
	}

	if err := r.Create(ctx, pdb); err != nil {
		return reconcile.Result{}, err
	}

	// Track PDB creation event
	metrics.PDBCreationCounter.WithLabelValues(deployment.Namespace, deployment.Name).Inc()

	log.Info("Created PodDisruptionBudget", "namespace", pdb.Namespace, "name", pdb.Name)
	return reconcile.Result{}, nil
}

func (r *DeploymentToPDBReconciler) updateMinAvailableAsNecessary(ctx context.Context,
	deployment *v1.Deployment, EvictionAutoScaler *myappsv1.EvictionAutoScaler, pdb policyv1.PodDisruptionBudget) error {
	logger := log.FromContext(ctx)
	if EvictionAutoScaler.Status.TargetGeneration != deployment.GetGeneration() {
		//EvictionAutoScaler can fail between updating deployment and EvictionAutoScaler targetGeneration;
		//hence we need to rely on checking if annotation exists and compare with deployment.Spec.Replicas
		// no surge happened but customer already increased deployment replicas, then annotation would not exist
		if surgeReplicas, scaleUpAnnotationExists := deployment.Annotations[EvictionSurgeReplicasAnnotationKey]; scaleUpAnnotationExists {
			newReplicas, err := strconv.Atoi(surgeReplicas)
			if err != nil {
				logger.Error(err, "unable to parse surge replicas from annotation NOT updating",
					"namespace", deployment.Namespace, "name", deployment.Name, "replicas", surgeReplicas)
				return err
			}

			if int32(newReplicas) == *deployment.Spec.Replicas {
				return nil
			}
		}
		//someone else changed deployment num of replicas
		pdb.Spec.MinAvailable = &intstr.IntOrString{IntVal: *deployment.Spec.Replicas}
		err := r.Update(ctx, &pdb)
		if err != nil {
			logger.Error(err, "unable to update pdb minAvailable to deployment replicas ",
				"namespace", pdb.Namespace, "name", pdb.Name, "replicas", *deployment.Spec.Replicas)
			return err
		}
		logger.Info("Successfully updated pdb minAvailable to deployment replicas ",
			"namespace", pdb.Namespace, "name", pdb.Name, "replicas", *deployment.Spec.Replicas)
	}
	return nil
}

func (r *DeploymentToPDBReconciler) generatePDBName(deploymentName string) string {
	return deploymentName
}

// triggerOnReplicaChange checks if a deployment update event should trigger reconciliation
// by comparing the number of replicas between old and new deployment
func triggerOnReplicaChange(e event.UpdateEvent, logger logr.Logger) bool {
	if oldDeployment, ok := e.ObjectOld.(*v1.Deployment); ok {
		newDeployment := e.ObjectNew.(*v1.Deployment)
		if lo.FromPtr(oldDeployment.Spec.Replicas) != lo.FromPtr(newDeployment.Spec.Replicas) {
			logger.Info("Update event detected, num of replicas changed",
				"newReplicas", lo.FromPtr(newDeployment.Spec.Replicas),
				"oldReplicas", lo.FromPtr(oldDeployment.Spec.Replicas))
			return true
		}
	}
	return false
}

// SetupWithManager sets up the controller with the Manager.
func (r *DeploymentToPDBReconciler) SetupWithManager(mgr ctrl.Manager) error {
	logger := mgr.GetLogger()
	// Set up the controller to watch Deployments and trigger the reconcile function
	// when controller restarts everything is seen as a create event
	return ctrl.NewControllerManagedBy(mgr).
		For(&v1.Deployment{}).
		WithEventFilter(predicate.Funcs{
			UpdateFunc: func(e event.UpdateEvent) bool {
				return triggerOnReplicaChange(e, logger)
			},
		}).
		Owns(&policyv1.PodDisruptionBudget{}). // Watch PDBs for ownership
		Complete(r)
}<|MERGE_RESOLUTION|>--- conflicted
+++ resolved
@@ -28,15 +28,8 @@
 	"sigs.k8s.io/controller-runtime/pkg/reconcile"
 )
 
-<<<<<<< HEAD
-const (
-	PDBCreateAnnotationKey   = "eviction-autoscaler.azure.com/pdb-create"
-	PDBCreateAnnotationValue = "false"
-)
-=======
 const PDBCreateAnnotationKey = "eviction-autoscaler.azure.com/pdb-create"
 const PDBCreateAnnotationFalse = "false"
->>>>>>> 60900194
 
 // DeploymentToPDBReconciler reconciles a Deployment object and ensures an associated PDB is created and deleted
 type DeploymentToPDBReconciler struct {
@@ -118,29 +111,6 @@
 		}
 	}
 
-<<<<<<< HEAD
-=======
-	// Check PDB_CREATE env variable
-	pdbCreate := strings.ToLower(os.Getenv("PDB_CREATE"))
-	if pdbCreate != "true" {
-		// Skip PDB creation if not explicitly enabled
-		return reconcile.Result{}, nil
-	}
-
-	// Check for pdb-create annotation on deployment
-	if val, ok := deployment.Annotations[PDBCreateAnnotationKey]; ok && strings.ToLower(val) == PDBCreateAnnotationFalse {
-		return reconcile.Result{}, nil
-	}
-
-	// Fetch the Namespace object
-	var namespaceObj corev1.Namespace
-	if err := r.Get(ctx, types.NamespacedName{Name: deployment.Namespace}, &namespaceObj); err == nil {
-		if val, ok := namespaceObj.Annotations[PDBCreateAnnotationKey]; ok && strings.ToLower(val) == PDBCreateAnnotationFalse {
-			return reconcile.Result{}, nil
-		}
-	}
-
->>>>>>> 60900194
 	//variables
 	controller := true
 	blockOwnerDeletion := true
