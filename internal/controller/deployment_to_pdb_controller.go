package controllers

import (
	"context"
	"fmt"
	"strconv"

	myappsv1 "github.com/azure/eviction-autoscaler/api/v1"
<<<<<<< HEAD
	"github.com/go-logr/logr"
	"github.com/samber/lo"
=======
	"github.com/azure/eviction-autoscaler/internal/metrics"
>>>>>>> ac062cc1
	v1 "k8s.io/api/apps/v1"
	policyv1 "k8s.io/api/policy/v1"
	metav1 "k8s.io/apimachinery/pkg/apis/meta/v1"
	"k8s.io/apimachinery/pkg/labels"
	"k8s.io/apimachinery/pkg/runtime"
	"k8s.io/apimachinery/pkg/types"
	"k8s.io/apimachinery/pkg/util/intstr"
	"k8s.io/client-go/tools/record"
	ctrl "sigs.k8s.io/controller-runtime"
	"sigs.k8s.io/controller-runtime/pkg/client"
	"sigs.k8s.io/controller-runtime/pkg/event"
	"sigs.k8s.io/controller-runtime/pkg/log"
	"sigs.k8s.io/controller-runtime/pkg/predicate"
	"sigs.k8s.io/controller-runtime/pkg/reconcile"
)

// DeploymentToPDBReconciler reconciles a Deployment object and ensures an associated PDB is created and deleted
type DeploymentToPDBReconciler struct {
	client.Client
	Scheme   *runtime.Scheme
	Recorder record.EventRecorder
}

// +kubebuilder:rbac:groups=apps,resources=deployments,verbs=get;list;update;watch

// Reconcile watches for Deployment changes (created, updated, deleted) and creates or deletes the associated PDB.
// creates pdb with minAvailable to be same as replicas for any deployment
func (r *DeploymentToPDBReconciler) Reconcile(ctx context.Context, req ctrl.Request) (ctrl.Result, error) {
	// Fetch the Deployment instance
	var deployment v1.Deployment
	if err := r.Get(ctx, req.NamespacedName, &deployment); err != nil {
		// todo: decrement? DeploymentGauge when deployment not found
		// was deployment ever tracked? permanent vs temporary not found?
		return reconcile.Result{}, err
	}
<<<<<<< HEAD
=======
	log.Info("Found: ", "deployment", deployment.Name, "namespace", deployment.Namespace)

	// check if deployment is being deleted:
	// if !deployment.DeletionTimestamp.IsZero() {
		// Deployment is being deleted
		//metrics.DeploymentGauge.WithLabelValues(deployment.Namespace, metrics.CanCreatePDBStr).Dec()
		//return reconcile.Result{}, nil
	//}

	// If the Deployment is created, ensure a PDB exists
	return r.handleDeploymentReconcile(ctx, &deployment)
}

// handleDeploymentReconcile creates a PodDisruptionBudget when a Deployment is created or updated.
func (r *DeploymentToPDBReconciler) handleDeploymentReconcile(ctx context.Context, deployment *v1.Deployment) (reconcile.Result, error) {
>>>>>>> ac062cc1
	log := log.FromContext(ctx)

	// Increment deployment count for metrics
	metrics.DeploymentGauge.WithLabelValues(deployment.Namespace, metrics.CanCreatePDBStr).Inc()

	// Check if PDB already exists for this Deployment
	var pdbList policyv1.PodDisruptionBudgetList
	err := r.List(ctx, &pdbList, &client.ListOptions{
		Namespace: deployment.Namespace,
	})
	if err != nil {
		return ctrl.Result{}, err
	}
	for _, pdb := range pdbList.Items {
		selector, err := metav1.LabelSelectorAsSelector(pdb.Spec.Selector)
		if err != nil {
			return ctrl.Result{}, fmt.Errorf("error converting label selector: %w", err)
		}

		if selector.Matches(labels.Set(deployment.Spec.Template.Labels)) {
			// PDB already exists, nothing to do
<<<<<<< HEAD
=======
			// Note: PDB metrics are tracked by PDB controller, not here
			log.Info("PodDisruptionBudget already exists", "namespace", pdb.Namespace, "name", pdb.Name)
>>>>>>> ac062cc1
			EvictionAutoScaler := &myappsv1.EvictionAutoScaler{}
			err := r.Get(ctx, types.NamespacedName{Name: pdb.Name, Namespace: pdb.Namespace}, EvictionAutoScaler)
			if err != nil {
				//TODO don't ignore not found. Retry and fix unittest DeploymentToPDBReconciler when a deployment is created [It] should not create a PodDisruptionBudget if one already matches
				return reconcile.Result{}, client.IgnoreNotFound(err)
			}
			// if pdb exists get EvictionAutoScaler --> compare targetGeneration field for deployment if both not same deployment was not changed by pdb watcher
			// update pdb minReplicas to current deployment replicas
			return reconcile.Result{}, r.updateMinAvailableAsNecessary(ctx, &deployment, EvictionAutoScaler, pdb)
		}
	}

	//variables
	controller := true
	blockOwnerDeletion := true

	// Create a new PDB for the Deployment
	pdb := &policyv1.PodDisruptionBudget{
		ObjectMeta: metav1.ObjectMeta{
			Name:      r.generatePDBName(deployment.Name),
			Namespace: deployment.Namespace,
			Annotations: map[string]string{
				"createdBy": "DeploymentToPDBController",
				"target":    deployment.Name,
			},
			OwnerReferences: []metav1.OwnerReference{
				{
					APIVersion:         "apps/v1",
					Kind:               "Deployment",
					Name:               deployment.Name,
					UID:                deployment.UID,
					Controller:         &controller,         // Mark as managed by this controller
					BlockOwnerDeletion: &blockOwnerDeletion, // Prevent deletion of the PDB until the deployment is deleted
				},
			},
		},
		Spec: policyv1.PodDisruptionBudgetSpec{
			MinAvailable: &intstr.IntOrString{IntVal: *deployment.Spec.Replicas},
			Selector:     &metav1.LabelSelector{MatchLabels: deployment.Spec.Selector.MatchLabels},
		},
	}

	if err := r.Create(ctx, pdb); err != nil {
		return reconcile.Result{}, err
	}

	// Track PDB creation event
	metrics.PDBCreationCounter.WithLabelValues(deployment.Namespace, deployment.Name).Inc()

	log.Info("Created PodDisruptionBudget", "namespace", pdb.Namespace, "name", pdb.Name)
	return reconcile.Result{}, nil
}

func (r *DeploymentToPDBReconciler) updateMinAvailableAsNecessary(ctx context.Context,
	deployment *v1.Deployment, EvictionAutoScaler *myappsv1.EvictionAutoScaler, pdb policyv1.PodDisruptionBudget) error {
	logger := log.FromContext(ctx)
	if EvictionAutoScaler.Status.TargetGeneration != deployment.GetGeneration() {
		//EvictionAutoScaler can fail between updating deployment and EvictionAutoScaler targetGeneration;
		//hence we need to rely on checking if annotation exists and compare with deployment.Spec.Replicas
		// no surge happened but customer already increased deployment replicas, then annotation would not exist
		if surgeReplicas, scaleUpAnnotationExists := deployment.Annotations[EvictionSurgeReplicasAnnotationKey]; scaleUpAnnotationExists {
			newReplicas, err := strconv.Atoi(surgeReplicas)
			if err != nil {
				logger.Error(err, "unable to parse surge replicas from annotation NOT updating",
					"namespace", deployment.Namespace, "name", deployment.Name, "replicas", surgeReplicas)
				return err
			}

			if int32(newReplicas) == *deployment.Spec.Replicas {
				return nil
			}
		}
		//someone else changed deployment num of replicas
		pdb.Spec.MinAvailable = &intstr.IntOrString{IntVal: *deployment.Spec.Replicas}
		err := r.Update(ctx, &pdb)
		if err != nil {
			logger.Error(err, "unable to update pdb minAvailable to deployment replicas ",
				"namespace", pdb.Namespace, "name", pdb.Name, "replicas", *deployment.Spec.Replicas)
			return err
		}
		logger.Info("Successfully updated pdb minAvailable to deployment replicas ",
			"namespace", pdb.Namespace, "name", pdb.Name, "replicas", *deployment.Spec.Replicas)
	}
	return nil
}

func (r *DeploymentToPDBReconciler) generatePDBName(deploymentName string) string {
	return deploymentName
}

// triggerOnReplicaChange checks if a deployment update event should trigger reconciliation
// by comparing the number of replicas between old and new deployment
func triggerOnReplicaChange(e event.UpdateEvent, logger logr.Logger) bool {
	if oldDeployment, ok := e.ObjectOld.(*v1.Deployment); ok {
		newDeployment := e.ObjectNew.(*v1.Deployment)
		if lo.FromPtr(oldDeployment.Spec.Replicas) != lo.FromPtr(newDeployment.Spec.Replicas) {
			logger.Info("Update event detected, num of replicas changed",
				"newReplicas", lo.FromPtr(newDeployment.Spec.Replicas),
				"oldReplicas", lo.FromPtr(oldDeployment.Spec.Replicas))
			return true
		}
	}
	return false
}

// SetupWithManager sets up the controller with the Manager.
func (r *DeploymentToPDBReconciler) SetupWithManager(mgr ctrl.Manager) error {
	logger := mgr.GetLogger()
	// Set up the controller to watch Deployments and trigger the reconcile function
	// when controller restarts everything is seen as a create event
	return ctrl.NewControllerManagedBy(mgr).
		For(&v1.Deployment{}).
		WithEventFilter(predicate.Funcs{
			UpdateFunc: func(e event.UpdateEvent) bool {
				return triggerOnReplicaChange(e, logger)
			},
		}).
		Owns(&policyv1.PodDisruptionBudget{}). // Watch PDBs for ownership
		Complete(r)
}<|MERGE_RESOLUTION|>--- conflicted
+++ resolved
@@ -6,12 +6,9 @@
 	"strconv"
 
 	myappsv1 "github.com/azure/eviction-autoscaler/api/v1"
-<<<<<<< HEAD
+	"github.com/azure/eviction-autoscaler/internal/metrics"
 	"github.com/go-logr/logr"
 	"github.com/samber/lo"
-=======
-	"github.com/azure/eviction-autoscaler/internal/metrics"
->>>>>>> ac062cc1
 	v1 "k8s.io/api/apps/v1"
 	policyv1 "k8s.io/api/policy/v1"
 	metav1 "k8s.io/apimachinery/pkg/apis/meta/v1"
@@ -47,24 +44,14 @@
 		// was deployment ever tracked? permanent vs temporary not found?
 		return reconcile.Result{}, err
 	}
-<<<<<<< HEAD
-=======
-	log.Info("Found: ", "deployment", deployment.Name, "namespace", deployment.Namespace)
 
 	// check if deployment is being deleted:
 	// if !deployment.DeletionTimestamp.IsZero() {
-		// Deployment is being deleted
-		//metrics.DeploymentGauge.WithLabelValues(deployment.Namespace, metrics.CanCreatePDBStr).Dec()
-		//return reconcile.Result{}, nil
+	// Deployment is being deleted
+	//metrics.DeploymentGauge.WithLabelValues(deployment.Namespace, metrics.CanCreatePDBStr).Dec()
+	//return reconcile.Result{}, nil
 	//}
 
-	// If the Deployment is created, ensure a PDB exists
-	return r.handleDeploymentReconcile(ctx, &deployment)
-}
-
-// handleDeploymentReconcile creates a PodDisruptionBudget when a Deployment is created or updated.
-func (r *DeploymentToPDBReconciler) handleDeploymentReconcile(ctx context.Context, deployment *v1.Deployment) (reconcile.Result, error) {
->>>>>>> ac062cc1
 	log := log.FromContext(ctx)
 
 	// Increment deployment count for metrics
@@ -86,11 +73,6 @@
 
 		if selector.Matches(labels.Set(deployment.Spec.Template.Labels)) {
 			// PDB already exists, nothing to do
-<<<<<<< HEAD
-=======
-			// Note: PDB metrics are tracked by PDB controller, not here
-			log.Info("PodDisruptionBudget already exists", "namespace", pdb.Namespace, "name", pdb.Name)
->>>>>>> ac062cc1
 			EvictionAutoScaler := &myappsv1.EvictionAutoScaler{}
 			err := r.Get(ctx, types.NamespacedName{Name: pdb.Name, Namespace: pdb.Namespace}, EvictionAutoScaler)
 			if err != nil {
