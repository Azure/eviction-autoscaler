--- conflicted
+++ resolved
@@ -131,10 +131,7 @@
 	if pdb.Status.DisruptionsAllowed == 0 && target.GetReplicas() == EvictionAutoScaler.Status.MinReplicas {
 		//What if the evict went through because the pod being evicted wasn't ready anyways? Handle that in webhook or here?
 		// TODO later. Surge more slowly based on number of evitions (need to move back to capturing them all)
-<<<<<<< HEAD
 		logger.Info("No disruptions allowed, scaling up", "pdb", pdb.Name, "lastEviction", EvictionAutoScaler.Spec.LastEviction)
-=======
-		logger.Info(fmt.Sprintf("No disruptions allowed for %s and recent eviction attempting to scale up", pdb.Name))
 
 		// Track blocked eviction if the PDB is blocking the eviction
 		metrics.BlockedEvictionCounter.WithLabelValues(EvictionAutoScaler.Namespace, pdb.Name).Inc()
@@ -142,7 +139,6 @@
 		// Track scaling opportunity
 		metrics.ScalingOpportunityCounter.WithLabelValues(EvictionAutoScaler.Namespace, EvictionAutoScaler.Spec.TargetName, metrics.ScaleUpAction).Inc()
 
->>>>>>> ac062cc1
 		newReplicas := calculateSurge(ctx, target, EvictionAutoScaler.Status.MinReplicas)
 		target.SetReplicas(newReplicas)
 		//adding annotations here is an atomic operation;
@@ -160,18 +156,8 @@
 		metrics.ActualScalingCounter.WithLabelValues(EvictionAutoScaler.Namespace, EvictionAutoScaler.Spec.TargetName, metrics.ScaleUpAction).Inc()
 
 		// Log the scaling action
-<<<<<<< HEAD
 		logger.Info(fmt.Sprintf("Scaled up %s %s/%s to %d replicas", EvictionAutoScaler.Spec.TargetKind, target.Obj().GetNamespace(), target.Obj().GetName(), newReplicas))
 		logger.Info(fmt.Sprintf("TargetGeneration moving from %d->%d", EvictionAutoScaler.Status.TargetGeneration, target.Obj().GetGeneration()))
-=======
-		logger.Info(fmt.Sprintf("Scaled up %s  %s/%s to %d replicas", EvictionAutoScaler.Spec.TargetKind, target.Obj().GetNamespace(), target.Obj().GetName(), newReplicas))
-		logger.Info(fmt.Sprintf("TargetGeneration moving from %d->%d", EvictionAutoScaler.Status.TargetGeneration, target.Obj().GetGeneration()))
-
-		// Save the correct ResourceVersion to EvictionAutoScaler status
-		// Storing the current generation prevents an immediate follow-up reconcile
-		// that would otherwise interpret our own scale operation as an out of band
-		// user change skewinh the scaling Oppurtunity and Actual scaling metrics.
->>>>>>> ac062cc1
 		// Save ResourceVersion to EvictionAutoScaler status this will cause another reconcile.
 		EvictionAutoScaler.Status.TargetGeneration = target.Obj().GetGeneration()
 		//Do not update EvictionAutoScaler.Status.LastEviction because we need to keep reconciling till scale down
@@ -208,12 +194,7 @@
 		metrics.ActualScalingCounter.WithLabelValues(EvictionAutoScaler.Namespace, EvictionAutoScaler.Spec.TargetName, metrics.ScaleDownAction).Inc()
 
 		// Log the scaling action
-<<<<<<< HEAD
 		logger.Info(fmt.Sprintf("Scaled down %s %s/%s to %d replicas", EvictionAutoScaler.Spec.TargetKind, target.Obj().GetNamespace(), target.Obj().GetName(), target.GetReplicas()))
-=======
-		logger.Info(fmt.Sprintf("Reverted %s %s/%s to %d replicas", EvictionAutoScaler.Spec.TargetKind, target.Obj().GetNamespace(), target.Obj().GetName(), target.GetReplicas()))
-
->>>>>>> ac062cc1
 		// Save ResourceVersion to EvictionAutoScaler status this will cause another reconcile.
 		logger.Info(fmt.Sprintf("TargetGeneration moving from %d->%d", EvictionAutoScaler.Status.TargetGeneration, target.Obj().GetGeneration()))
 		EvictionAutoScaler.Status.TargetGeneration = target.Obj().GetGeneration()
