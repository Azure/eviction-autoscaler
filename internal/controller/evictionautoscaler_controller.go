--- conflicted
+++ resolved
@@ -131,8 +131,7 @@
 	if pdb.Status.DisruptionsAllowed == 0 && target.GetReplicas() == EvictionAutoScaler.Status.MinReplicas {
 		//What if the evict went through because the pod being evicted wasn't ready anyways? Handle that in webhook or here?
 		// TODO later. Surge more slowly based on number of evitions (need to move back to capturing them all)
-<<<<<<< HEAD
-		logger.Info(fmt.Sprintf("No disruptions allowed for %s and recent eviction attempting to scale up", pdb.Name))
+		logger.Info(fmt.Sprintf("No disruptions allowed for %s and recent eviction %s attempting to scale up", pdb.Name, EvictionAutoScaler.Spec.LastEviction))
 
 		// Track blocked eviction if the PDB is blocking the eviction
 		metrics.BlockedEvictionCounter.WithLabelValues(EvictionAutoScaler.Namespace, pdb.Name).Inc()
@@ -140,9 +139,6 @@
 		// Track scaling opportunity
 		metrics.ScalingOpportunityCounter.WithLabelValues(EvictionAutoScaler.Namespace, EvictionAutoScaler.Spec.TargetName, metrics.ScaleUpAction).Inc()
 
-=======
-		logger.Info(fmt.Sprintf("No disruptions allowed for %s and recent eviction %s attempting to scale up", pdb.Name, EvictionAutoScaler.Spec.LastEviction))
->>>>>>> eb64f901
 		newReplicas := calculateSurge(ctx, target, EvictionAutoScaler.Status.MinReplicas)
 		target.SetReplicas(newReplicas)
 		//adding annotations here is an atomic operation;
@@ -160,25 +156,9 @@
 		metrics.ActualScalingCounter.WithLabelValues(EvictionAutoScaler.Namespace, EvictionAutoScaler.Spec.TargetName, metrics.ScaleUpAction).Inc()
 
 		// Log the scaling action
-<<<<<<< HEAD
-		logger.Info(fmt.Sprintf("Scaled up %s  %s/%s to %d replicas", EvictionAutoScaler.Spec.TargetKind, target.Obj().GetNamespace(), target.Obj().GetName(), newReplicas))
-
-		// Fetch the updated deployment to get the correct generation after scaling
-		err = r.Get(ctx, types.NamespacedName{Name: EvictionAutoScaler.Spec.TargetName, Namespace: EvictionAutoScaler.Namespace}, target.Obj())
-		if err != nil {
-			logger.Error(err, "failed to fetch updated target after scaling")
-			return ctrl.Result{}, err
-		}
-
-		// Save the correct ResourceVersion to EvictionAutoScaler status
-		// Storing the current generation prevents an immediate follow-up reconcile
-		// that would otherwise interpret our own scale operation as an out of band
-		// user change skewinh the scaling Oppurtunity and Actual scaling metrics.
-=======
 		logger.Info(fmt.Sprintf("Scaled up %s %s/%s to %d replicas", EvictionAutoScaler.Spec.TargetKind, target.Obj().GetNamespace(), target.Obj().GetName(), newReplicas))
 		logger.Info(fmt.Sprintf("TargetGeneration moving from %d->%d", EvictionAutoScaler.Status.TargetGeneration, target.Obj().GetGeneration()))
 		// Save ResourceVersion to EvictionAutoScaler status this will cause another reconcile.
->>>>>>> eb64f901
 		EvictionAutoScaler.Status.TargetGeneration = target.Obj().GetGeneration()
 		//Do not update EvictionAutoScaler.Status.LastEviction because we need to keep reconciling till scale down
 		ready(&EvictionAutoScaler.Status.Conditions, "Reconciled", "eviction with scale up")
@@ -214,23 +194,9 @@
 		metrics.ActualScalingCounter.WithLabelValues(EvictionAutoScaler.Namespace, EvictionAutoScaler.Spec.TargetName, metrics.ScaleDownAction).Inc()
 
 		// Log the scaling action
-<<<<<<< HEAD
-		logger.Info(fmt.Sprintf("Reverted %s %s/%s to %d replicas", EvictionAutoScaler.Spec.TargetKind, target.Obj().GetNamespace(), target.Obj().GetName(), target.GetReplicas()))
-
-		// Fetch the updated deployment to get the correct generation after scaling
-		err = r.Get(ctx, types.NamespacedName{Name: EvictionAutoScaler.Spec.TargetName, Namespace: EvictionAutoScaler.Namespace}, target.Obj())
-		if err != nil {
-			logger.Error(err, "failed to fetch updated target after scaling")
-			return ctrl.Result{}, err
-		}
-
-		// Save the correct ResourceVersion to EvictionAutoScaler status
-		// (same rationale as the scale-up path)
-=======
 		logger.Info(fmt.Sprintf("Scaled down %s %s/%s to %d replicas", EvictionAutoScaler.Spec.TargetKind, target.Obj().GetNamespace(), target.Obj().GetName(), target.GetReplicas()))
 		// Save ResourceVersion to EvictionAutoScaler status this will cause another reconcile.
 		logger.Info(fmt.Sprintf("TargetGeneration moving from %d->%d", EvictionAutoScaler.Status.TargetGeneration, target.Obj().GetGeneration()))
->>>>>>> eb64f901
 		EvictionAutoScaler.Status.TargetGeneration = target.Obj().GetGeneration()
 		EvictionAutoScaler.Status.LastEviction = EvictionAutoScaler.Spec.LastEviction //we could still keep a log here if thats useful
 		logger.Info(fmt.Sprintf("Handled eviction %s", EvictionAutoScaler.Spec.LastEviction))
